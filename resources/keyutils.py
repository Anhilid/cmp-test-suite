--- conflicted
+++ resolved
@@ -37,16 +37,8 @@
     pem_data = pem_header + raw + pem_footer
     return pem_data
 
-<<<<<<< HEAD
 def save_key(key: PrivateKey, path: str, passphrase: Optional[str] = "11111"):  # noqa: D417 for RF docs
     """Save a private key to a file, optionally encrypting it with a passphrase.
-=======
-def save_key(key: PrivateKey, path: str, passphrase: Optional[str] = "11111"):
-    """Save a `cryptography` `PrivateKey` object to a file, in PEM format.
-
-    Saves a private key to a specified file path. The key can be encrypted with a passphrase
-    or saved without encryption.
->>>>>>> ae159e2a
 
     Arguments:
     ---------
@@ -201,17 +193,6 @@
     return private_key
 
 
-<<<<<<< HEAD
-def load_private_key_from_file(filepath: str, password: Optional[str] = "11111") -> PrivateKey:
-    """Load a private key from a PEM-encoded file, or a hex-string (for x448, ed448, x25519, ed25519 keys).
-
-    Arguments:
-    ---------
-    filepath: The path to the file containing the key.
-    password: The password to decrypt the key file, if it is encrypted. Defaults to "11111".
-      For raw key formats such as `x448` and `x25519`, set the password to `"x448"` or `"x25519"` to indicate
-      that these hex string keys should be loaded. (also for ed-versions).
-=======
 def load_private_key_from_file(filepath: str, password: Optional[str] = "11111", key_type: str = None) -> PrivateKey:
     """Load Private Key From File.
 
@@ -222,7 +203,6 @@
     - `password` (str, optional): The password to decrypt the key file, if it is encrypted. Defaults to "11111".
       `x448` and `x25519` and ed versions do not support encryption.
     - `key_type` (optional str): the type of the key. needed for x448 and x25519. (also ed-versions)
->>>>>>> ae159e2a
 
     Returns: An instance of the loaded key, such as `RSAPrivateKey`, `X448PrivateKey`, or `X25519PrivateKey`.
 
@@ -271,13 +251,8 @@
         - `filepath`: the path to the file containing the key data.
         - `key_type`: the type of the key, needed for x448 and x25519 (also ed-versions).
 
-<<<<<<< HEAD
 
     Returns: An instance of the loaded public key, such as `RSAPublicKey`, `X448PublicKey`, or `X25519PublicKey`.
-=======
-    Returns:
-    - `PublicKey`: An instance of the loaded public key, such as `RSAPublicKey`, `X448PublicKey`, or `X25519PublicKey`.
->>>>>>> ae159e2a
 
     Raises:
     ------
