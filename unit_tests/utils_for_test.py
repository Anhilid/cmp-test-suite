--- conflicted
+++ resolved
@@ -631,27 +631,6 @@
     mcelliece_key = load_private_key_from_file("data/keys/private-key-mceliece-6960119-raw.pem")
     composite_sig_rsa = load_private_key_from_file("data/keys/private-key-composite-sig-rsa2048-ml-dsa-44-raw.pem")
 
-<<<<<<< HEAD
-    cert, key = build_certificate(ca_key=mldsa_key, common_name="CN=PQ Root CA",
-                                  is_ca=True, path_length=None, include_ski=True)
-
-    write_cmp_certificate_to_pem(cert, "data/unittest/pq_root_ca_ml_dsa_65.pem")
-    cert, key = build_certificate(private_key=mlkem_key,
-                                  ca_key=mldsa_key, common_name="CN=PQ ML-KEM 768",
-                                  is_ca=False, path_length=None, include_ski=True)
-    write_cmp_certificate_to_pem(cert, "data/unittest/pq_cert_ml_kem_768.pem")
-    cert, key = build_certificate(private_key=slh_dsa_key,
-                                  ca_key=mldsa_key, common_name="CN=PQ SLH-DSA-SHA2-256f",
-                                  is_ca=False, path_length=None, include_ski=True)
-    write_cmp_certificate_to_pem(cert, "data/unittest/pq_root_ca_slh_dsa_sha2_256f.pem")
-    cert, key = build_certificate(private_key=mcelliece_key,
-                                  ca_key=mldsa_key, common_name="CN=PQ McEliece 6960119",
-                                  is_ca=False, path_length=None, include_ski=True)
-    write_cmp_certificate_to_pem(cert, "data/unittest/pq_cert_mceliece_6960119.pem")
-    cert, key = build_certificate(private_key=composite_sig_rsa,
-                                  ca_key=mldsa_key, common_name="CN=PQ Composite Signature RSA",
-                                  is_ca=False, path_length=None, include_ski=True)
-=======
     cert, key = build_certificate(ca_key=mldsa_key, common_name="CN=PQ Root CA", is_ca=True, path_length=None, ski=True)
 
     write_cmp_certificate_to_pem(cert, "data/unittest/pq_root_ca_ml_dsa_65.pem")
@@ -685,7 +664,6 @@
         path_length=None,
         include_ski=True,
     )
->>>>>>> 205834c6
     write_cmp_certificate_to_pem(cert, "data/unittest/pq_root_ca_composite_sig_rsa.pem")
 
 
@@ -719,10 +697,7 @@
 
 def setup_test_data():
     """Prepare test data by generating or loading certificate chains and dependent resources."""
-<<<<<<< HEAD
-=======
     _generate_update_pq_certs()
->>>>>>> 205834c6
     os.makedirs("data/mock_ca", exist_ok=True)
     load_or_generate_cert_chain()
     cert = parse_certificate(utils.load_and_decode_pem_file("data/unittest/root_cert_ed25519.pem"))
@@ -731,10 +706,6 @@
     _build_time_independent_certs()
     _generate_other_trusted_ca_and_device_certs()
     _generate_mock_ca_certs()
-<<<<<<< HEAD
-
-=======
->>>>>>> 205834c6
 
 
 def _gen_and_save_keys():
